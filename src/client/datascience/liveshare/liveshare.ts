// Copyright (c) Microsoft Corporation. All rights reserved.
// Licensed under the MIT License.
'use strict';
import { inject, injectable } from 'inversify';
import * as vsls from 'vsls/vscode';

import { IApplicationShell, ILiveShareApi, IWorkspaceService } from '../../common/application/types';
import { IConfigurationService, IDisposableRegistry } from '../../common/types';
import { LiveShareProxy } from './liveshareProxy';

// tslint:disable:no-any unified-signatures

@injectable()
export class LiveShareApi implements ILiveShareApi {
    private supported: boolean = false;
    private apiPromise: Promise<vsls.LiveShare | null> | undefined;
    private disposed: boolean = false;

    constructor(
        @inject(IDisposableRegistry) disposableRegistry: IDisposableRegistry,
        @inject(IWorkspaceService) workspace: IWorkspaceService,
        @inject(IConfigurationService) private configService: IConfigurationService,
        @inject(IApplicationShell) private appShell: IApplicationShell
    ) {
        const disposable = workspace.onDidChangeConfiguration(e => {
            if (e.affectsConfiguration('python.dataScience', undefined)) {
                // When config changes happen, recreate our commands.
                this.onSettingsChanged();
            }
        });
        disposableRegistry.push(disposable);
        disposableRegistry.push(this);
        this.onSettingsChanged();
    }

    public dispose(): void {
        this.disposed = true;
    }

    public getApi(): Promise<vsls.LiveShare | null> {
        if (this.disposed) {
            return Promise.resolve(null);
        }
        return this.apiPromise!;
    }

    private onSettingsChanged() {
        const supported = this.configService.getSettings().datascience.allowLiveShare;
        if (supported !== this.supported) {
            this.supported = supported ? true : false;
            const liveShareTimeout = this.configService.getSettings().datascience.liveShareConnectionTimeout;
            this.apiPromise = supported
<<<<<<< HEAD
                ? vsls.getApi().then(a => (a ? new LiveShareProxy(this.appShell, liveShareTimeout, a) : a))
=======
                ? vsls
                      .getApi()
                      .then(a => (a ? new LiveShareProxy(this.appShell, liveShareTimeout, a) : a))
                      .catch(_e => null)
>>>>>>> bd9615ac
                : Promise.resolve(null);
        } else if (!this.apiPromise) {
            this.apiPromise = Promise.resolve(null);
        }
    }
}
<|MERGE_RESOLUTION|>--- conflicted
+++ resolved
@@ -1,66 +1,62 @@
-// Copyright (c) Microsoft Corporation. All rights reserved.
-// Licensed under the MIT License.
-'use strict';
-import { inject, injectable } from 'inversify';
-import * as vsls from 'vsls/vscode';
-
-import { IApplicationShell, ILiveShareApi, IWorkspaceService } from '../../common/application/types';
-import { IConfigurationService, IDisposableRegistry } from '../../common/types';
-import { LiveShareProxy } from './liveshareProxy';
-
-// tslint:disable:no-any unified-signatures
-
-@injectable()
-export class LiveShareApi implements ILiveShareApi {
-    private supported: boolean = false;
-    private apiPromise: Promise<vsls.LiveShare | null> | undefined;
-    private disposed: boolean = false;
-
-    constructor(
-        @inject(IDisposableRegistry) disposableRegistry: IDisposableRegistry,
-        @inject(IWorkspaceService) workspace: IWorkspaceService,
-        @inject(IConfigurationService) private configService: IConfigurationService,
-        @inject(IApplicationShell) private appShell: IApplicationShell
-    ) {
-        const disposable = workspace.onDidChangeConfiguration(e => {
-            if (e.affectsConfiguration('python.dataScience', undefined)) {
-                // When config changes happen, recreate our commands.
-                this.onSettingsChanged();
-            }
-        });
-        disposableRegistry.push(disposable);
-        disposableRegistry.push(this);
-        this.onSettingsChanged();
-    }
-
-    public dispose(): void {
-        this.disposed = true;
-    }
-
-    public getApi(): Promise<vsls.LiveShare | null> {
-        if (this.disposed) {
-            return Promise.resolve(null);
-        }
-        return this.apiPromise!;
-    }
-
-    private onSettingsChanged() {
-        const supported = this.configService.getSettings().datascience.allowLiveShare;
-        if (supported !== this.supported) {
-            this.supported = supported ? true : false;
-            const liveShareTimeout = this.configService.getSettings().datascience.liveShareConnectionTimeout;
-            this.apiPromise = supported
-<<<<<<< HEAD
-                ? vsls.getApi().then(a => (a ? new LiveShareProxy(this.appShell, liveShareTimeout, a) : a))
-=======
-                ? vsls
-                      .getApi()
-                      .then(a => (a ? new LiveShareProxy(this.appShell, liveShareTimeout, a) : a))
-                      .catch(_e => null)
->>>>>>> bd9615ac
-                : Promise.resolve(null);
-        } else if (!this.apiPromise) {
-            this.apiPromise = Promise.resolve(null);
-        }
-    }
-}
+// Copyright (c) Microsoft Corporation. All rights reserved.
+// Licensed under the MIT License.
+'use strict';
+import { inject, injectable } from 'inversify';
+import * as vsls from 'vsls/vscode';
+
+import { IApplicationShell, ILiveShareApi, IWorkspaceService } from '../../common/application/types';
+import { IConfigurationService, IDisposableRegistry } from '../../common/types';
+import { LiveShareProxy } from './liveshareProxy';
+
+// tslint:disable:no-any unified-signatures
+
+@injectable()
+export class LiveShareApi implements ILiveShareApi {
+    private supported: boolean = false;
+    private apiPromise: Promise<vsls.LiveShare | null> | undefined;
+    private disposed: boolean = false;
+
+    constructor(
+        @inject(IDisposableRegistry) disposableRegistry: IDisposableRegistry,
+        @inject(IWorkspaceService) workspace: IWorkspaceService,
+        @inject(IConfigurationService) private configService: IConfigurationService,
+        @inject(IApplicationShell) private appShell: IApplicationShell
+    ) {
+        const disposable = workspace.onDidChangeConfiguration(e => {
+            if (e.affectsConfiguration('python.dataScience', undefined)) {
+                // When config changes happen, recreate our commands.
+                this.onSettingsChanged();
+            }
+        });
+        disposableRegistry.push(disposable);
+        disposableRegistry.push(this);
+        this.onSettingsChanged();
+    }
+
+    public dispose(): void {
+        this.disposed = true;
+    }
+
+    public getApi(): Promise<vsls.LiveShare | null> {
+        if (this.disposed) {
+            return Promise.resolve(null);
+        }
+        return this.apiPromise!;
+    }
+
+    private onSettingsChanged() {
+        const supported = this.configService.getSettings().datascience.allowLiveShare;
+        if (supported !== this.supported) {
+            this.supported = supported ? true : false;
+            const liveShareTimeout = this.configService.getSettings().datascience.liveShareConnectionTimeout;
+            this.apiPromise = supported
+                ? vsls
+                      .getApi()
+                      .then(a => (a ? new LiveShareProxy(this.appShell, liveShareTimeout, a) : a))
+                      .catch(_e => null)
+                : Promise.resolve(null);
+        } else if (!this.apiPromise) {
+            this.apiPromise = Promise.resolve(null);
+        }
+    }
+}