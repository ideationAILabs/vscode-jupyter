--- conflicted
+++ resolved
@@ -5,15 +5,19 @@
 
 import { inject, injectable, multiInject, named } from 'inversify';
 import * as path from 'path';
-<<<<<<< HEAD
-import { Event, EventEmitter, Memento, Uri, ViewColumn, WebviewPanel } from 'vscode';
-=======
+import {
+    CancellationToken,
+    CancellationTokenSource,
+    Event,
+    EventEmitter,
+    Memento,
+    Uri,
+    ViewColumn,
+    WebviewPanel
+} from 'vscode';
+
 import * as uuid from 'uuid/v4';
-import { CancellationToken, CancellationTokenSource, Event, EventEmitter, Memento, Uri, ViewColumn } from 'vscode';
->>>>>>> bd9615ac
-
-import * as uuid from 'uuid/v4';
-import { createCodeCell, createErrorOutput } from '../../../datascience-ui/common/cellFactory';
+import { createErrorOutput } from '../../../datascience-ui/common/cellFactory';
 import {
     IApplicationShell,
     ICommandManager,
@@ -27,22 +31,12 @@
 import { IFileSystem, TemporaryFile } from '../../common/platform/types';
 import {
     GLOBAL_MEMENTO,
-<<<<<<< HEAD
+    IAsyncDisposableRegistry,
     IConfigurationService,
     IDisposableRegistry,
     IExperimentsManager,
-    IMemento
-=======
-    IAsyncDisposableRegistry,
-    IConfigurationService,
-    ICryptoUtils,
-    IDisposableRegistry,
-    IExperimentsManager,
-    IExtensionContext,
     IMemento,
-    Resource,
-    WORKSPACE_MEMENTO
->>>>>>> bd9615ac
+    Resource
 } from '../../common/types';
 import { createDeferred, Deferred } from '../../common/utils/async';
 import * as localize from '../../common/utils/localize';
@@ -53,10 +47,6 @@
 import {
     EditorContexts,
     Identifiers,
-<<<<<<< HEAD
-=======
-    KnownNotebookLanguages,
->>>>>>> bd9615ac
     NativeKeyboardCommandTelemetryLookup,
     NativeMouseCommandTelemetryLookup,
     Telemetry
@@ -65,11 +55,7 @@
 import {
     INativeCommand,
     InteractiveWindowMessages,
-<<<<<<< HEAD
-=======
     IReExecuteCells,
-    IRemoveCell,
->>>>>>> bd9615ac
     ISaveAll,
     ISubmitNewCell,
     NotebookModelChange,
@@ -99,6 +85,7 @@
 } from '../types';
 
 // tslint:disable-next-line: no-require-imports
+import { nbformat } from '@jupyterlab/coreutils';
 import cloneDeep = require('lodash/cloneDeep');
 
 const nativeEditorDir = path.join(EXTENSION_ROOT_DIR, 'out', 'datascience-ui', 'notebook');
@@ -108,50 +95,6 @@
         return this._onDidChangeViewState.event;
     }
 
-    public get visible(): boolean {
-        return this.viewState.visible;
-    }
-
-    public get active(): boolean {
-        return this.viewState.active;
-    }
-
-    public get file(): Uri {
-        return this._file;
-    }
-
-    public get isUntitled(): boolean {
-        const baseName = path.basename(this.file.fsPath);
-        return baseName.includes(localize.DataScience.untitledNotebookFileName());
-    }
-
-    public get cells(): ICell[] {
-        return this.visibleCells;
-    }
-
-    public get closed(): Event<INotebookEditor> {
-        return this.closedEvent.event;
-    }
-
-    public get executed(): Event<INotebookEditor> {
-        return this.executedEvent.event;
-    }
-
-    public get modified(): Event<INotebookEditor> {
-        return this.modifiedEvent.event;
-    }
-
-    public get saved(): Event<INotebookEditor> {
-        return this.savedEvent.event;
-    }
-
-    public get metadataUpdated(): Event<INotebookEditor> {
-        return this.metadataUpdatedEvent.event;
-    }
-
-    public get isDirty(): boolean {
-        return this._dirty;
-    }
     private sentExecuteCellTelemetry: boolean = false;
     private _onDidChangeViewState = new EventEmitter<void>();
     private closedEvent: EventEmitter<INotebookEditor> = new EventEmitter<INotebookEditor>();
@@ -160,15 +103,9 @@
     private loadedPromise: Deferred<void> = createDeferred<void>();
     private startupTimer: StopWatch = new StopWatch();
     private loadedAllCells: boolean = false;
-<<<<<<< HEAD
     private _model: INotebookModel | undefined;
-=======
-    private indentAmount: string = ' ';
-    private notebookJson: Partial<nbformat.INotebookContent> = {};
-    private debouncedWriteToStorage = debounce(this.writeToStorage.bind(this), 250);
     private executeCancelTokens = new Set<CancellationTokenSource>();
     private _disposed = false;
->>>>>>> bd9615ac
 
     constructor(
         @multiInject(IInteractiveWindowListener) listeners: IInteractiveWindowListener[],
@@ -231,7 +168,7 @@
             ViewColumn.Active,
             experimentsManager
         );
-<<<<<<< HEAD
+        asyncRegistry.push(this);
     }
 
     public get visible(): boolean {
@@ -251,29 +188,17 @@
 
     public get isUntitled(): boolean {
         return this._model ? this._model.isUntitled : false;
-=======
-        asyncRegistry.push(this);
->>>>>>> bd9615ac
-    }
+    }
+
     public dispose(): Promise<void> {
         this._disposed = true;
         super.dispose();
         return this.close();
     }
 
-<<<<<<< HEAD
     public async load(model: INotebookModel, webViewPanel: WebviewPanel): Promise<void> {
         // Save the model we're using
         this._model = model;
-=======
-    public getContents(): Promise<string> {
-        return this.generateNotebookContent(this.visibleCells);
-    }
-
-    public async load(contents: string, file: Uri): Promise<void> {
-        // Save our uri
-        this._file = file;
->>>>>>> bd9615ac
 
         // Indicate we have our identity
         this.loadedPromise.resolve();
@@ -296,7 +221,6 @@
             .catch(exc => traceError('Error loading cells: ', exc));
     }
 
-<<<<<<< HEAD
     public get closed(): Event<INotebookEditor> {
         return this.closedEvent.event;
     }
@@ -313,8 +237,6 @@
         return this._model ? this._model.isDirty : false;
     }
 
-=======
->>>>>>> bd9615ac
     // tslint:disable-next-line: no-any
     public onMessage(message: string, payload: any) {
         super.onMessage(message, payload);
@@ -344,12 +266,6 @@
                 this.handleMessage(message, payload, this.loadCellsComplete);
                 break;
 
-<<<<<<< HEAD
-=======
-            case InteractiveWindowMessages.ClearAllOutputs:
-                this.handleMessage(message, payload, this.clearAllOutputs);
-                break;
-
             case InteractiveWindowMessages.RestartKernel:
                 this.interruptExecution();
                 break;
@@ -358,15 +274,13 @@
                 this.interruptExecution();
                 break;
 
->>>>>>> bd9615ac
             default:
                 break;
         }
     }
 
     public async getNotebookOptions(): Promise<INotebookServerOptions> {
-<<<<<<< HEAD
-        const options = await this.editorProvider.getNotebookOptions();
+        const options = await this.editorProvider.getNotebookOptions(await this.getOwningResource());
         await this.loadedPromise.promise;
         if (this._model) {
             const metadata = (await this._model.getJson()).metadata;
@@ -377,15 +291,6 @@
         } else {
             return options;
         }
-=======
-        const options = await this.ipynbProvider.getNotebookOptions(await this.getOwningResource());
-        await this.contentsLoadedPromise.promise;
-        const metadata = this.notebookJson.metadata;
-        return {
-            ...options,
-            metadata
-        };
->>>>>>> bd9615ac
     }
 
     public runAllCells() {
@@ -413,32 +318,6 @@
 
         // These are not supported.
         return Promise.resolve();
-    }
-
-<<<<<<< HEAD
-=======
-    protected async reopen(cells: ICell[]): Promise<void> {
-        try {
-            // Reload the web panel too.
-            await super.loadWebPanel(path.basename(this._file.fsPath));
-            await this.show();
-
-            // Indicate we have our identity
-            this.loadedPromise.resolve();
-
-            // Update our title to match
-            if (this._dirty) {
-                this._dirty = false;
-                await this.setDirty();
-            } else {
-                this.setTitle(path.basename(this._file.fsPath));
-            }
-
-            // If that works, send the cells to the web view
-            return this.postMessage(InteractiveWindowMessages.LoadAllCells, { cells });
-        } catch (e) {
-            return this.errorHandler.handleError(e);
-        }
     }
 
     protected submitCode(
@@ -451,23 +330,11 @@
         cancelToken?: CancellationToken
     ): Promise<boolean> {
         const stopWatch = new StopWatch();
-        const submitCodePromise = super
+        return super
             .submitCode(code, file, line, id, data, debug, cancelToken)
             .finally(() => this.sendPerceivedCellExecute(stopWatch));
-        // When code is executed, update the version number in the metadata.
-        return submitCodePromise.then(value => {
-            this.updateVersionInfoInNotebook()
-                .then(() => {
-                    this.metadataUpdatedEvent.fire(this);
-                })
-                .catch(ex => {
-                    traceError('Failed to update version info in notebook file metadata', ex);
-                });
-            return value;
-        });
-    }
-
->>>>>>> bd9615ac
+    }
+
     @captureTelemetry(Telemetry.SubmitCellThroughInput, undefined, false)
     // tslint:disable-next-line:no-any
     protected submitNewCell(info: ISubmitNewCell) {
@@ -503,26 +370,6 @@
         this.executeCancelTokens.add(tokenSource);
         let finishedPos = info && info.entries ? info.entries.length : -1;
         try {
-<<<<<<< HEAD
-            // If there's any payload, it has the code and the id
-            if (info && info.code && info.id) {
-                // Clear the result if we've run before
-                await this.clearResult(info.id);
-
-                // Send to ourselves.
-                await this.submitCode(info.code, Identifiers.EmptyFileName, 0, info.id);
-
-                // Activate the other side, and send as if came from a file
-                await this.editorProvider.show(this.file);
-                this.shareMessage(InteractiveWindowMessages.RemoteReexecuteCode, {
-                    code: info.code,
-                    file: Identifiers.EmptyFileName,
-                    line: 0,
-                    id: info.id,
-                    originator: this.id,
-                    debug: false
-                });
-=======
             if (info && info.entries) {
                 for (let i = 0; i < info.entries.length && !tokenSource.token.isCancellationRequested; i += 1) {
                     await this.reexecuteCell(info.entries[i], tokenSource.token);
@@ -530,7 +377,6 @@
                         finishedPos = i;
                     }
                 }
->>>>>>> bd9615ac
             }
         } catch (exc) {
             // Tell the other side we restarted the kernel. This will stop all executions
@@ -640,13 +486,12 @@
         // Actually don't close, just let the error bubble out
     }
 
-<<<<<<< HEAD
     private async modelChanged(change: NotebookModelChange) {
         if (change.source !== 'user') {
             // VS code is telling us to broadcast this to our UI. Tell the UI about the new change
             await this.postMessage(InteractiveWindowMessages.UpdateModel, change);
         }
-=======
+    }
     private interruptExecution() {
         this.executeCancelTokens.forEach(t => t.cancel());
     }
@@ -684,7 +529,7 @@
 
                 if (!cancelToken.isCancellationRequested) {
                     // Activate the other side, and send as if came from a file
-                    await this.ipynbProvider.show(this.file);
+                    await this.editorProvider.show(this.file);
                     this.shareMessage(InteractiveWindowMessages.RemoteReexecuteCode, {
                         code: entry.code,
                         file: Identifiers.EmptyFileName,
@@ -728,42 +573,6 @@
         }
     }
 
-    /**
-     * Update the Python Version number in the notebook data.
-     *
-     * @private
-     * @memberof NativeEditor
-     */
-    private async updateVersionInfoInNotebook(): Promise<void> {
-        // Get our kernel_info and language_info from the current notebook
-        const notebook = this.getNotebook();
-
-        if (notebook) {
-            const interpreter = notebook.getMatchingInterpreter();
-            const kernelSpec = notebook.getKernelSpec();
-
-            if (
-                interpreter &&
-                interpreter.version &&
-                this.notebookJson.metadata &&
-                this.notebookJson.metadata.language_info
-            ) {
-                this.notebookJson.metadata.language_info.version = interpreter.version.raw;
-            }
->>>>>>> bd9615ac
-
-        // Use the current state of the model to indicate dirty (not the message itself)
-        if (this._model && change.newDirty !== change.oldDirty) {
-            this.modifiedEvent.fire();
-            if (this._model.isDirty) {
-                await this.postMessage(InteractiveWindowMessages.NotebookDirty);
-            } else {
-                // Then tell the UI
-                await this.postMessage(InteractiveWindowMessages.NotebookClean);
-            }
-        }
-    }
-
     private updateModel(change: NotebookModelChange) {
         // Send to our model using a command. User has done something that changes the model
         if (change.source === 'user' && this._model) {
@@ -773,100 +582,11 @@
         }
     }
 
-<<<<<<< HEAD
     private async sendInitialCellsToWebView(cells: ICell[]): Promise<void> {
-=======
-    private async loadContents(contents: string | undefined, forceDirty: boolean): Promise<void> {
-        // tslint:disable-next-line: no-any
-        const json = contents ? (JSON.parse(contents) as any) : undefined;
-
-        // Double check json (if we have any)
-        if (json && !json.cells) {
-            throw new InvalidNotebookFileError(this.file.fsPath);
-        }
-
-        // Then compute indent. It's computed from the contents
-        if (contents) {
-            this.indentAmount = detectIndent(contents).indent;
-        }
-
-        // Then save the contents. We'll stick our cells back into this format when we save
-        if (json) {
-            this.notebookJson = json;
-
-            // Log language or kernel telemetry
-            this.sendLanguageTelemetry(this.notebookJson);
-        }
-        this.contentsLoadedPromise.resolve();
-
-        // Extract cells from the json
-        const cells = contents
-            ? (json.cells as (nbformat.ICodeCell | nbformat.IRawCell | nbformat.IMarkdownCell)[])
-            : [];
-
-        // Then parse the cells
-        return this.loadCells(
-            cells.map((c, index) => {
-                return {
-                    id: `NotebookImport#${index}`,
-                    file: Identifiers.EmptyFileName,
-                    line: 0,
-                    state: CellState.finished,
-                    data: c
-                };
-            }),
-            forceDirty
-        );
-    }
-
-    private sendLanguageTelemetry(notebookJson: Partial<nbformat.INotebookContent>) {
-        try {
-            // See if we have a language
-            let language = '';
-            if (notebookJson.metadata?.language_info?.name) {
-                language = notebookJson.metadata?.language_info?.name;
-            } else if (notebookJson.metadata?.kernelspec?.language) {
-                language = notebookJson.metadata?.kernelspec?.language.toString();
-            }
-            if (language && !KnownNotebookLanguages.includes(language.toLowerCase())) {
-                language = 'unknown';
-            }
-            if (language) {
-                sendTelemetryEvent(Telemetry.NotebookLanguage, undefined, { language });
-            }
-        } catch {
-            // If this fails, doesn't really matter
-            noop();
-        }
-    }
-
-    private async loadCells(cells: ICell[], forceDirty: boolean): Promise<void> {
-        // Make sure cells have at least 1
-        if (cells.length === 0) {
-            const defaultCell: ICell = {
-                id: uuid(),
-                line: 0,
-                file: Identifiers.EmptyFileName,
-                state: CellState.finished,
-                data: createCodeCell()
-            };
-            cells.splice(0, 0, defaultCell);
-            forceDirty = true;
-        }
-
-        // Save as our visible list
-        this.visibleCells = cells;
-
-        // Make dirty if necessary
-        if (forceDirty) {
-            await this.setDirty();
-        }
->>>>>>> bd9615ac
         sendTelemetryEvent(Telemetry.CellCount, undefined, { count: cells.length });
         return this.postMessage(InteractiveWindowMessages.LoadAllCells, { cells });
     }
 
-<<<<<<< HEAD
     private async close(): Promise<void> {
         // Fire our event
         this.closedEvent.fire(this);
@@ -881,331 +601,6 @@
         await this.restartKernel();
         if (oldAsk && settings && settings.datascience) {
             settings.datascience.askForKernelRestart = true;
-=======
-    private getStorageKey(): string {
-        return `${KeyPrefix}${this._file.toString()}`;
-    }
-    /**
-     * Gets any unsaved changes to the notebook file.
-     * If the file has been modified since the uncommitted changes were stored, then ignore the uncommitted changes.
-     *
-     * @private
-     * @returns {(Promise<string | undefined>)}
-     * @memberof NativeEditor
-     */
-    private async getStoredContents(): Promise<string | undefined> {
-        const key = this.getStorageKey();
-
-        // First look in the global storage file location
-        let result = await this.getStoredContentsFromFile(key);
-        if (!result) {
-            result = await this.getStoredContentsFromGlobalStorage(key);
-            if (!result) {
-                result = await this.getStoredContentsFromLocalStorage(key);
-            }
-        }
-
-        return result;
-    }
-
-    private async getStoredContentsFromFile(key: string): Promise<string | undefined> {
-        const filePath = this.getHashedFileName(key);
-        try {
-            // Use this to read from the extension global location
-            const contents = await this.fileSystem.readFile(filePath);
-            const data = JSON.parse(contents);
-            // Check whether the file has been modified since the last time the contents were saved.
-            if (data && data.lastModifiedTimeMs && !this.isUntitled && this.file.scheme === 'file') {
-                const stat = await this.fileSystem.stat(this.file.fsPath);
-                if (stat.mtime > data.lastModifiedTimeMs) {
-                    return;
-                }
-            }
-            if (data && !this.isUntitled && data.contents) {
-                return data.contents;
-            }
-        } catch {
-            noop();
-        }
-    }
-
-    private async getStoredContentsFromGlobalStorage(key: string): Promise<string | undefined> {
-        try {
-            const data = this.globalStorage.get<{ contents?: string; lastModifiedTimeMs?: number }>(key);
-
-            // If we have data here, make sure we eliminate any remnants of storage
-            if (data) {
-                await this.transferStorage();
-            }
-
-            // Check whether the file has been modified since the last time the contents were saved.
-            if (data && data.lastModifiedTimeMs && !this.isUntitled && this.file.scheme === 'file') {
-                const stat = await this.fileSystem.stat(this.file.fsPath);
-                if (stat.mtime > data.lastModifiedTimeMs) {
-                    return;
-                }
-            }
-            if (data && !this.isUntitled && data.contents) {
-                return data.contents;
-            }
-        } catch {
-            noop();
-        }
-    }
-
-    private async getStoredContentsFromLocalStorage(key: string): Promise<string | undefined> {
-        const workspaceData = this.localStorage.get<string>(key);
-        if (workspaceData && !this.isUntitled) {
-            // Make sure to clear so we don't use this again.
-            this.localStorage.update(key, undefined);
-
-            // Transfer this to a file so we use that next time instead.
-            const filePath = this.getHashedFileName(key);
-            await this.writeToStorage(filePath, workspaceData);
-
-            return workspaceData;
-        }
-    }
-
-    // VS code recommended we use the hidden '_values' to iterate over all of the entries in
-    // the global storage map and delete the ones we own.
-    private async transferStorage(): Promise<void[]> {
-        const promises: Thenable<void>[] = [];
-
-        // Indicate we ran this function
-        await this.globalStorage.update(NotebookTransferKey, true);
-
-        try {
-            // tslint:disable-next-line: no-any
-            if ((this.globalStorage as any)._value) {
-                // tslint:disable-next-line: no-any
-                const keys = Object.keys((this.globalStorage as any)._value);
-                [...keys].forEach((k: string) => {
-                    if (k.startsWith(KeyPrefix)) {
-                        // Write each pair to our alternate storage, but don't bother waiting for each
-                        // to finish.
-                        const filePath = this.getHashedFileName(k);
-                        const contents = this.globalStorage.get(k);
-                        if (contents) {
-                            this.writeToStorage(filePath, JSON.stringify(contents)).ignoreErrors();
-                        }
-
-                        // Remove from the map so that global storage does not have this anymore.
-                        // Use the real API here as we don't know how the map really gets updated.
-                        promises.push(this.globalStorage.update(k, undefined));
-                    }
-                });
-            }
-        } catch (e) {
-            traceError('Exception eliminating global storage parts:', e);
-        }
-
-        return Promise.all(promises);
-    }
-
-    /**
-     * Stores the uncommitted notebook changes into a temporary location.
-     * Also keep track of the current time. This way we can check whether changes were
-     * made to the file since the last time uncommitted changes were stored.
-     *
-     * @private
-     * @param {string} [contents]
-     * @returns {Promise<void>}
-     * @memberof NativeEditor
-     */
-    private async storeContents(contents?: string): Promise<void> {
-        // Skip doing this if auto save is enabled.
-        const filesConfig = this.workspaceService.getConfiguration('files', this.file);
-        const autoSave = filesConfig.get('autoSave', 'off');
-        if (autoSave === 'off') {
-            const key = this.getStorageKey();
-            const filePath = this.getHashedFileName(key);
-
-            // Keep track of the time when this data was saved.
-            // This way when we retrieve the data we can compare it against last modified date of the file.
-            const specialContents = contents ? JSON.stringify({ contents, lastModifiedTimeMs: Date.now() }) : undefined;
-
-            // Write but debounced (wait at least 250 ms)
-            return this.debouncedWriteToStorage(filePath, specialContents);
-        }
-    }
-
-    private async writeToStorage(filePath: string, contents?: string): Promise<void> {
-        try {
-            if (!this._disposed) {
-                if (contents) {
-                    await this.fileSystem.createDirectory(path.dirname(filePath));
-                    return this.fileSystem.writeFile(filePath, contents);
-                } else {
-                    return this.fileSystem.deleteFile(filePath);
-                }
-            }
-        } catch (exc) {
-            traceError(`Error writing storage for ${filePath}: `, exc);
-        }
-    }
-
-    private getHashedFileName(key: string): string {
-        const file = `${this.crypto.createHash(key, 'string')}.ipynb`;
-        return path.join(this.context.globalStoragePath, file);
-    }
-
-    private async close(): Promise<void> {
-        const actuallyClose = async () => {
-            // Tell listeners.
-            this.closedEvent.fire(this);
-
-            // Restart our kernel so that execution counts are reset
-            let oldAsk: boolean | undefined = false;
-            const settings = this.configuration.getSettings(await this.getOwningResource());
-            if (settings && settings.datascience) {
-                oldAsk = settings.datascience.askForKernelRestart;
-                settings.datascience.askForKernelRestart = false;
-            }
-            await this.restartKernel();
-            if (oldAsk && settings && settings.datascience) {
-                settings.datascience.askForKernelRestart = true;
-            }
-        };
-
-        // Ask user if they want to save. It seems hotExit has no bearing on
-        // whether or not we should ask
-        if (this._dirty) {
-            const askResult = await this.askForSave();
-            switch (askResult) {
-                case AskForSaveResult.Yes:
-                    // Save the file
-                    await this.saveToDisk();
-
-                    // Close it
-                    await actuallyClose();
-                    break;
-
-                case AskForSaveResult.No:
-                    // Mark as not dirty, so we update our storage
-                    await this.setClean();
-
-                    // Close it
-                    await actuallyClose();
-                    break;
-
-                default:
-                    // Reopen
-                    await this.reopen(this.visibleCells);
-                    break;
-            }
-        } else {
-            // Not dirty, just close normally.
-            return actuallyClose();
-        }
-    }
-
-    private editCell(request: IEditCell) {
-        // Apply the changes to the visible cell list. We won't get an update until
-        // submission otherwise
-        if (request.changes && request.changes.length) {
-            const change = request.changes[0];
-            const normalized = change.text.replace(/\r/g, '');
-
-            // Figure out which cell we're editing.
-            const cell = this.visibleCells.find(c => c.id === request.id);
-            if (cell) {
-                // This is an actual edit.
-                const contents = concatMultilineStringInput(cell.data.source);
-                const before = contents.substr(0, change.rangeOffset);
-                const after = contents.substr(change.rangeOffset + change.rangeLength);
-                const newContents = `${before}${normalized}${after}`;
-                if (contents !== newContents) {
-                    cell.data.source = newContents;
-                    this.setDirty().ignoreErrors();
-                }
-            }
-        }
-    }
-
-    private async insertCell(request: IInsertCell): Promise<void> {
-        // Insert a cell into our visible list based on the index. They should be in sync
-        this.visibleCells.splice(request.index, 0, request.cell);
-
-        return this.setDirty();
-    }
-
-    private async removeCell(request: IRemoveCell): Promise<void> {
-        // Filter our list
-        this.visibleCells = this.visibleCells.filter(v => v.id !== request.id);
-        return this.setDirty();
-    }
-
-    private async swapCells(request: ISwapCells): Promise<void> {
-        // Swap two cells in our list
-        const first = this.visibleCells.findIndex(v => v.id === request.firstCellId);
-        const second = this.visibleCells.findIndex(v => v.id === request.secondCellId);
-        if (first >= 0 && second >= 0) {
-            const temp = { ...this.visibleCells[first] };
-            this.visibleCells[first] = this.visibleCells[second];
-            this.visibleCells[second] = temp;
-            return this.setDirty();
-        }
-    }
-
-    private async askForSave(): Promise<AskForSaveResult> {
-        const message1 = localize.DataScience.dirtyNotebookMessage1().format(`${path.basename(this.file.fsPath)}`);
-        const message2 = localize.DataScience.dirtyNotebookMessage2();
-        const yes = localize.DataScience.dirtyNotebookYes();
-        const no = localize.DataScience.dirtyNotebookNo();
-        const result = await this.applicationShell.showInformationMessage(
-            // tslint:disable-next-line: messages-must-be-localized
-            `${message1}\n${message2}`,
-            { modal: true },
-            yes,
-            no
-        );
-        switch (result) {
-            case yes:
-                return AskForSaveResult.Yes;
-
-            case no:
-                return AskForSaveResult.No;
-
-            default:
-                return AskForSaveResult.Cancel;
-        }
-    }
-
-    private async setDirty(): Promise<void> {
-        // Update storage if not untitled. Don't wait for results.
-        if (!this.isUntitled) {
-            this.generateNotebookContent(this.visibleCells)
-                .then(c =>
-                    this.storeContents(c).catch(ex =>
-                        traceError('Failed to generate notebook content to store in state', ex)
-                    )
-                )
-                .ignoreErrors();
-        }
-
-        // Then update dirty flag.
-        if (!this._dirty) {
-            this._dirty = true;
-            this.setTitle(`${path.basename(this.file.fsPath)}*`);
-
-            // Tell the webview we're dirty
-            await this.postMessage(InteractiveWindowMessages.NotebookDirty);
-
-            // Tell listeners we're dirty
-            this.modifiedEvent.fire(this);
-        }
-    }
-
-    private async setClean(): Promise<void> {
-        // Always update storage
-        this.storeContents(undefined).catch(ex => traceError('Failed to clear notebook store', ex));
-
-        if (this._dirty) {
-            this._dirty = false;
-            this.setTitle(`${path.basename(this.file.fsPath)}`);
-            await this.postMessage(InteractiveWindowMessages.NotebookClean);
->>>>>>> bd9615ac
         }
     }
 
@@ -1218,14 +613,8 @@
             tempFile = await this.fileSystem.createTemporaryFile('.ipynb');
 
             // Translate the cells into a notebook
-<<<<<<< HEAD
             const content = this._model ? await this._model.getContent(cells) : '';
             await this.fileSystem.writeFile(tempFile.filePath, content, 'utf-8');
-=======
-            await this.fileSystem.writeFile(tempFile.filePath, await this.generateNotebookContent(cells), {
-                encoding: 'utf-8'
-            });
->>>>>>> bd9615ac
 
             // Import this file and show it
             const contents = await this.importer.importFromFile(tempFile.filePath, this.file.fsPath);
@@ -1247,100 +636,12 @@
         await this.documentManager.showTextDocument(doc, ViewColumn.One);
     }
 
-<<<<<<< HEAD
     private async saveAll(_args: ISaveAll) {
         // Ask user for a save as dialog if no title
         if (this.isUntitled) {
             this.commandManager.executeCommand('workbench.action.files.saveAs', this.file);
         } else {
             this.commandManager.executeCommand('workbench.action.files.save', this.file);
-=======
-    private fixupCell(cell: nbformat.ICell): nbformat.ICell {
-        // Source is usually a single string on input. Convert back to an array
-        return ({
-            ...cell,
-            source: splitMultilineString(cell.source)
-            // tslint:disable-next-line: no-any
-        } as any) as nbformat.ICell; // nyc (code coverage) barfs on this so just trick it.
-    }
-
-    private async extractPythonMainVersion(notebookData: Partial<nbformat.INotebookContent>): Promise<number> {
-        if (
-            notebookData &&
-            notebookData.metadata &&
-            notebookData.metadata.language_info &&
-            notebookData.metadata.language_info.codemirror_mode &&
-            // tslint:disable-next-line: no-any
-            typeof (notebookData.metadata.language_info.codemirror_mode as any).version === 'number'
-        ) {
-            // tslint:disable-next-line: no-any
-            return (notebookData.metadata.language_info.codemirror_mode as any).version;
-        }
-        // Use the active interpreter
-        const usableInterpreter = await this.jupyterExecution.getUsableJupyterPython();
-        return usableInterpreter && usableInterpreter.version ? usableInterpreter.version.major : 3;
-    }
-
-    private async generateNotebookContent(cells: ICell[]): Promise<string> {
-        // Make sure we have some
-        await this.ensureNotebookJson();
-
-        // Reuse our original json except for the cells.
-        const json = {
-            ...(this.notebookJson as nbformat.INotebookContent),
-            cells: cells.map(c => this.fixupCell(c.data))
-        };
-        return JSON.stringify(json, null, this.indentAmount);
-    }
-
-    @captureTelemetry(Telemetry.Save, undefined, true)
-    private async saveToDisk(): Promise<void> {
-        // If we're already in the middle of prompting the user to save, then get out of here.
-        // We could add a debounce decorator, unfortunately that slows saving (by waiting for no more save events to get sent).
-        if (this.isPromptingToSaveToDisc && this.isUntitled) {
-            return;
-        }
-        try {
-            let fileToSaveTo: Uri | undefined = this.file;
-            let isDirty = this._dirty;
-
-            // Ask user for a save as dialog if no title
-            if (this.isUntitled) {
-                this.isPromptingToSaveToDisc = true;
-                const filtersKey = localize.DataScience.dirtyNotebookDialogFilter();
-                const filtersObject: { [name: string]: string[] } = {};
-                filtersObject[filtersKey] = ['ipynb'];
-                isDirty = true;
-
-                const defaultUri =
-                    Array.isArray(this.workspaceService.workspaceFolders) &&
-                    this.workspaceService.workspaceFolders.length > 0
-                        ? this.workspaceService.workspaceFolders[0].uri
-                        : undefined;
-                fileToSaveTo = await this.applicationShell.showSaveDialog({
-                    saveLabel: localize.DataScience.dirtyNotebookDialogTitle(),
-                    filters: filtersObject,
-                    defaultUri
-                });
-            }
-
-            if (fileToSaveTo && isDirty) {
-                // Write out our visible cells
-                await this.fileSystem.writeFile(
-                    fileToSaveTo.fsPath,
-                    await this.generateNotebookContent(this.visibleCells)
-                );
-
-                // Update our file name and dirty state
-                this._file = fileToSaveTo;
-                await this.setClean();
-                this.savedEvent.fire(this);
-            }
-        } catch (e) {
-            traceError(e);
-        } finally {
-            this.isPromptingToSaveToDisc = false;
->>>>>>> bd9615ac
         }
     }
 
